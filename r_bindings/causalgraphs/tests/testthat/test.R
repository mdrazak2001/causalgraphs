--- conflicted
+++ resolved
@@ -5,105 +5,14 @@
   dag <- RDAG$new()
   dag$add_node("A", FALSE)
   dag$add_node("B", FALSE)
-<<<<<<< HEAD
-  dag$add_edge("A", "B", NULL)
-=======
   dag$add_edge("A", "B", 20)
 
->>>>>>> 3c447528
   expect_setequal(dag$nodes(), c("A", "B"))
   expect_equal(dag$node_count(), 2L)
   expect_equal(dag$edge_count(), 1L)
 
   expect_equal(dag$get_parents("B"), "A")
   expect_equal(dag$get_children("A"), "B")
-<<<<<<< HEAD
-})
-
-test_that("add_edges_from adds multiple edges correctly", {
-  dag <- RDAG$new()
-  dag$add_nodes_from(c("A", "B", "C", "D"), NULL)
-  ebunch <- list(c("A", "B"), c("C", "D"))
-  weights <- c(1.5, 2.0)
-  dag$add_edges_from(ebunch, weights)
-  expect_equal(dag$edge_count(), 2)
-  expect_setequal(dag$nodes(), c("A", "B", "C", "D"))
-
-  # Test with no weights
-  dag2 <- RDAG$new()
-  dag2$add_nodes_from(c("A", "B", "C", "D"), NULL)
-  dag2$add_edges_from(ebunch, NULL)
-  expect_equal(dag2$edge_count(), 2)
-})
-
-test_that("active_trail_nodes returns correct trails", {
-  dag <- RDAG$new()
-  dag$add_nodes_from(c("A", "B", "C"), NULL)
-  dag$add_edges_from(list(c("A", "B"), c("B", "C")), NULL)
-  result <- dag$active_trail_nodes(c("A"), NULL, FALSE)
-  expect_equal(sort(result$A), sort(c("A", "B", "C")))
-  
-  result_observed <- dag$active_trail_nodes(c("A"), c("B"), FALSE)
-  expect_equal(result_observed$A, "A")
-  
-  result_multi <- dag$active_trail_nodes(c("A", "C"), NULL, FALSE)
-  expect_equal(sort(result_multi$A), sort(c("A", "B", "C")))
-  expect_equal(sort(result_multi$C), sort(c("C", "B", "A")))
-})
-
-# ... (add similar fixes for other tests: add nodes before calling methods, expect specific error strings)
-
-test_that("RIndependencies creation and methods", {
-  ind <- RIndependencies$new()
-  asser1 <- RIndependenceAssertion$new(c("X"), c("Y"), c("Z"))
-  ind$add_assertion(asser1)
-  assertions <- ind$get_assertions()
-  expect_length(assertions, 1)
-  expect_equal(assertions[[1]]$event1(), "X")
-  
-  ind$add_assertions_from_tuples(list(
-    list(c("A", "B"), c("C"), c("D")),
-    list(c("E"), c("F"), NULL),
-    list(c("X"), c("Y"), c("Z"))  # Duplicate
-  ))
-  expect_length(ind$get_assertions(), 4)
-  expect_true(all(c("X", "Y", "Z", "A", "B", "C", "D", "E", "F") %in% ind$get_all_variables()))
-  
-  expect_true(ind$contains(asser1))
-  
-  closure <- ind$closure()
-  expect_s3_class(closure, "RIndependencies")
-  expect_gte(length(closure$get_assertions()), length(ind$get_assertions()))
-
-  reduced <- ind$reduce(FALSE)
-  expect_s3_class(reduced, "RIndependencies")
-  expect_lte(length(reduced$get_assertions()), length(ind$get_assertions()))
-
-  ind$reduce(TRUE)
-  expect_lte(length(ind$get_assertions()), 3)
-
-  expect_true(ind$entails(reduced))
-  expect_true(ind$is_equivalent(ind))
-
-  ind_pgmpy <- RIndependencies$new()
-  ind_pgmpy$add_assertions_from_tuples(list(
-    list(c("c"), c("a"), c("b", "e", "d")),
-    list(c("e", "c"), c("b"), c("a", "d")),
-    list(c("b", "d"), c("e"), c("a"))
-  ))
-  expect_equal(length(ind_pgmpy$closure()$get_assertions()), 14)
-
-  ind_large <- RIndependencies$new()
-  ind_large$add_assertions_from_tuples(list(
-    list(c("c"), c("a"), c("b", "e", "d")),
-    list(c("e", "c"), c("b"), c("a", "d")),
-    list(c("b", "d"), c("e"), c("a")),
-    list(c("e"), c("b", "d"), c("c")),
-    list(c("e"), c("b", "c"), c("d")),
-    list(c("e", "c"), c("a"), c("b"))
-  ))
-  expect_equal(length(ind_large$closure()$get_assertions()), 78)
-=======
 
   e <- dag$edges()
   expect_true(is.list(e) && all(c("from", "to") %in% names(e)))
@@ -195,5 +104,90 @@
 
   e <- dag$edges()
   expect_setequal(paste0(e$from, "->", e$to), c("O1->O2","L1->O2"))
->>>>>>> 3c447528
+})
+
+
+test_that("add_edges_from adds multiple edges correctly", {
+  dag <- RDAG$new()
+  dag$add_nodes_from(c("A", "B", "C", "D"), NULL)
+  ebunch <- list(c("A", "B"), c("C", "D"))
+  weights <- c(1.5, 2.0)
+  dag$add_edges_from(ebunch, weights)
+  expect_equal(dag$edge_count(), 2)
+  expect_setequal(dag$nodes(), c("A", "B", "C", "D"))
+
+  # Test with no weights
+  dag2 <- RDAG$new()
+  dag2$add_nodes_from(c("A", "B", "C", "D"), NULL)
+  dag2$add_edges_from(ebunch, NULL)
+  expect_equal(dag2$edge_count(), 2)
+})
+
+test_that("active_trail_nodes returns correct trails", {
+  dag <- RDAG$new()
+  dag$add_nodes_from(c("A", "B", "C"), NULL)
+  dag$add_edges_from(list(c("A", "B"), c("B", "C")), NULL)
+  result <- dag$active_trail_nodes(c("A"), NULL, FALSE)
+  expect_equal(sort(result$A), sort(c("A", "B", "C")))
+  
+  result_observed <- dag$active_trail_nodes(c("A"), c("B"), FALSE)
+  expect_equal(result_observed$A, "A")
+  
+  result_multi <- dag$active_trail_nodes(c("A", "C"), NULL, FALSE)
+  expect_equal(sort(result_multi$A), sort(c("A", "B", "C")))
+  expect_equal(sort(result_multi$C), sort(c("C", "B", "A")))
+})
+
+# ... (add similar fixes for other tests: add nodes before calling methods, expect specific error strings)
+
+test_that("RIndependencies creation and methods", {
+  ind <- RIndependencies$new()
+  asser1 <- RIndependenceAssertion$new(c("X"), c("Y"), c("Z"))
+  ind$add_assertion(asser1)
+  assertions <- ind$get_assertions()
+  expect_length(assertions, 1)
+  expect_equal(assertions[[1]]$event1(), "X")
+  
+  ind$add_assertions_from_tuples(list(
+    list(c("A", "B"), c("C"), c("D")),
+    list(c("E"), c("F"), NULL),
+    list(c("X"), c("Y"), c("Z"))  # Duplicate
+  ))
+  expect_length(ind$get_assertions(), 4)
+  expect_true(all(c("X", "Y", "Z", "A", "B", "C", "D", "E", "F") %in% ind$get_all_variables()))
+  
+  expect_true(ind$contains(asser1))
+  
+  closure <- ind$closure()
+  expect_s3_class(closure, "RIndependencies")
+  expect_gte(length(closure$get_assertions()), length(ind$get_assertions()))
+
+  reduced <- ind$reduce(FALSE)
+  expect_s3_class(reduced, "RIndependencies")
+  expect_lte(length(reduced$get_assertions()), length(ind$get_assertions()))
+
+  ind$reduce(TRUE)
+  expect_lte(length(ind$get_assertions()), 3)
+
+  expect_true(ind$entails(reduced))
+  expect_true(ind$is_equivalent(ind))
+
+  ind_pgmpy <- RIndependencies$new()
+  ind_pgmpy$add_assertions_from_tuples(list(
+    list(c("c"), c("a"), c("b", "e", "d")),
+    list(c("e", "c"), c("b"), c("a", "d")),
+    list(c("b", "d"), c("e"), c("a"))
+  ))
+  expect_equal(length(ind_pgmpy$closure()$get_assertions()), 14)
+
+  ind_large <- RIndependencies$new()
+  ind_large$add_assertions_from_tuples(list(
+    list(c("c"), c("a"), c("b", "e", "d")),
+    list(c("e", "c"), c("b"), c("a", "d")),
+    list(c("b", "d"), c("e"), c("a")),
+    list(c("e"), c("b", "d"), c("c")),
+    list(c("e"), c("b", "c"), c("d")),
+    list(c("e", "c"), c("a"), c("b"))
+  ))
+  expect_equal(length(ind_large$closure()$get_assertions()), 78)
 })